<<<<<<< HEAD
# HardeningKitty

This is the stable version of Hardening Kitty from the [Windows Hardening Project by Michael Schneider](https://github.com/0x6d69636b/windows_hardening).

_HardeningKitty_ supports hardening of a Windows system. The configuration of the system is retrieved and assessed using a finding list. In addition, the system can be hardened according to predefined values. _HardeningKitty_ reads settings from the registry and uses other modules to read configurations outside the registry.

**Attention**: HardeningKitty has a dependency for the tool AccessChk by Mark Russinovich. This must be present on the computer and defined in the script accordingly.

The script was developed for English systems. It is possible that in other languages the analysis is incorrect. Please create an issue if this occurs.

## How to run

Run the script with administrative privileges to access machine settings. For the user settings it is better to execute them with a normal user account. Ideally, the user account is used for daily work.

Download _HardeningKitty_ and copy it to the target system (script and lists). Additionally, [AccessChk](https://docs.microsoft.com/en-us/sysinternals/downloads/accesschk) (tested with version 1.6.2) must be available on the target system. The path of the variable _$BinaryAccesschk_ must be modified accordingly. After that HardeningKitty can be imported and executed:

```powershell
PS C:\> Import-Module Invoke-HardeningKitty.ps1
PS C:\> Invoke-HardeningKitty -EmojiSupport


         =^._.^=
        _(      )/  HardeningKitty


[*] 5/28/2020 4:39:16 PM - Starting HardeningKitty


[*] 5/28/2020 4:39:16 PM - Getting machine information
[*] Hostname: w10
[*] Domain: WORKGROUP

...

[*] 5/28/2020 4:39:21 PM - Starting Category Account Policies
[😺] ID 1100, Account lockout duration, Result=30, Severity=Passed
[😺] ID 1101, Account lockout threshold, Result=5, Severity=Passed
[😺] ID 1102, Reset account lockout counter, Result=30, Severity=Passed

...

[*] 5/28/2020 4:39:23 PM - Starting Category Advanced Audit Policy Configuration
[😼] ID 1513, Kernel Object, Result=, Recommended=Success and Failure, Severity=Low

...

[*] 5/28/2020 4:39:24 PM - Starting Category System
[😿] ID 1614, Device Guard: Virtualization Based Security Status, Result=Not available, Recommended=2, Severity=Medium

...

[*] 5/28/2020 4:39:25 PM - Starting Category Windows Components
[🙀] ID 1708, BitLocker Drive Encryption: Volume status, Result=FullyDecrypted, Recommended=FullyEncrypted, Severity=High

...

[*] 5/28/2020 4:39:34 PM - HardeningKitty is done
```

## HardeningKitty Score

Each Passed finding gives 4 points, a Low finding gives 2 points, a Medium finding gives 1 point and a High Finding gives 0 points.

The formula for the HardeningKitty Score is _(Points achieved / Maximum points) * 5 + 1_.

#### Rating

| Score | Rating Casual | Rating Professional |
| :---- | :------------ | :------------------ |
| 6 | 😹 Excellent | Excellent |
| 5 | 😺 Well done | Good |
| 4 | 😼 Sufficient | Sufficient |
| 3 | 😿 You should do better | Insufficient |
| 2 | 🙀 Weak | Insufficient |
| 1 | 😾 Bogus | Insufficient |

## Last Update

HardeningKitty can be used to audit systems against the following baselines / benchmarks:

| Name | System Version    | Version  |
| :--- | :---------------- | :------  |
| 0x6d69636b (Machine) | 2009 | |
| 0x6d69636b (User) | 2009 | |
| CIS Microsoft Windows 10 Enterprise (Machine) | 2004 | 1.9.1 |
| CIS Microsoft Windows 10 Enterprise (User) | 2004 | 1.9.1 |
| CIS Microsoft Windows Server 2019 (Machine) | 1809 | 1.1.0 |
| CIS Microsoft Windows Server 2019 (User) | 1809 | 1.1.0 |
| Microsoft Security baseline for Microsoft Edge | 87 | Final |
| Microsoft Security baseline for Windows 10 version 2004 | 2004 | Final |
| Microsoft Security baseline for Windows 10 version 2009 | 2009 | Final |
| Microsoft Security baseline for Windows Server version 2004 (DC) | 2004 | Final |
| Microsoft Security baseline for Windows Server version 2004 (Member) | 2004 | Final |
| Microsoft Security baseline for Windows Server 10 version 2009 (DC) | 2009 | Final |
| Microsoft Security baseline for Windows Server 10 version 2009 (Member) | 2009 | Final |
| Microsoft Security baseline for Office 365 ProPlus (Machine) | Sept 2019 | Final |
| Microsoft Security baseline for Office 365 ProPlus (User) | Sept 2019 | Final |
=======
# HardeningKitty

This is the stable version of Hardening Kitty from the [Windows Hardening Project by Michael Schneider](https://github.com/0x6d69636b/windows_hardening).

_HardeningKitty_ supports hardening of a Windows system. The configuration of the system is retrieved and assessed using a finding list. In addition, the system can be hardened according to predefined values. _HardeningKitty_ reads settings from the registry and uses other modules to read configurations outside the registry.

**Attention**: HardeningKitty has a dependency for the tool AccessChk by Mark Russinovich. This must be present on the computer and defined in the script accordingly.

The script was developed for English systems. It is possible that in other languages the analysis is incorrect. Please create an issue if this occurs.

## How to run

Run the script with administrative privileges to access machine settings. For the user settings it is better to execute them with a normal user account. Ideally, the user account is used for daily work.

Download _HardeningKitty_ and copy it to the target system (script and lists). Additionally, [AccessChk](https://docs.microsoft.com/en-us/sysinternals/downloads/accesschk) (tested with version 1.6.2) must be available on the target system. The path of the variable _$BinaryAccesschk_ must be modified accordingly. After that HardeningKitty can be imported and executed:

```powershell
PS C:\> Import-Module Invoke-HardeningKitty.ps1
PS C:\> Invoke-HardeningKitty -EmojiSupport


         =^._.^=
        _(      )/  HardeningKitty


[*] 5/28/2020 4:39:16 PM - Starting HardeningKitty


[*] 5/28/2020 4:39:16 PM - Getting machine information
[*] Hostname: w10
[*] Domain: WORKGROUP

...

[*] 5/28/2020 4:39:21 PM - Starting Category Account Policies
[😺] ID 1100, Account lockout duration, Result=30, Severity=Passed
[😺] ID 1101, Account lockout threshold, Result=5, Severity=Passed
[😺] ID 1102, Reset account lockout counter, Result=30, Severity=Passed

...

[*] 5/28/2020 4:39:23 PM - Starting Category Advanced Audit Policy Configuration
[😼] ID 1513, Kernel Object, Result=, Recommended=Success and Failure, Severity=Low

...

[*] 5/28/2020 4:39:24 PM - Starting Category System
[😿] ID 1614, Device Guard: Virtualization Based Security Status, Result=Not available, Recommended=2, Severity=Medium

...

[*] 5/28/2020 4:39:25 PM - Starting Category Windows Components
[🙀] ID 1708, BitLocker Drive Encryption: Volume status, Result=FullyDecrypted, Recommended=FullyEncrypted, Severity=High

...

[*] 5/28/2020 4:39:34 PM - HardeningKitty is done
```

## Last Update

The lists were last updated/checked against the following Microsoft Security Baseline or other frameworks:

* Hardening list Windows 10
	- Security baseline for Windows 10 and Windows Server, version 2004
	- Security baseline for Office 365 ProPlus, version 1908
* finding\_list\_0x6d69636b\_machine and finding\_list\_0x6d69636b\_user
	- Security baseline for Windows 10 and Windows Server, version 2004
	- Security baseline for Office 365 ProPlus, version 1908
	- 0x6d69636b own knowledge 
* finding\_list\_msft\_security\_baseline\_edge\_machine
	- Security baseline for Microsoft Edge, version 86
* finding\_list\_msft\_security\_baseline\_windows\_10\_machine
	- Security baseline for Windows 10 and Windows Server, version 2004
* finding\_list\_msft\_security\_baseline\_windows\_server\_dc\_machine
	- Security baseline for Windows 10 and Windows Server, version 2004
* finding\_list\_msft\_security\_baseline\_windows\_server\_member\_machine
	- Security baseline for Windows 10 and Windows Server, version 2004
>>>>>>> 02f073ad
<|MERGE_RESOLUTION|>--- conflicted
+++ resolved
@@ -1,178 +1,78 @@
-<<<<<<< HEAD
-# HardeningKitty
-
-This is the stable version of Hardening Kitty from the [Windows Hardening Project by Michael Schneider](https://github.com/0x6d69636b/windows_hardening).
-
-_HardeningKitty_ supports hardening of a Windows system. The configuration of the system is retrieved and assessed using a finding list. In addition, the system can be hardened according to predefined values. _HardeningKitty_ reads settings from the registry and uses other modules to read configurations outside the registry.
-
-**Attention**: HardeningKitty has a dependency for the tool AccessChk by Mark Russinovich. This must be present on the computer and defined in the script accordingly.
-
-The script was developed for English systems. It is possible that in other languages the analysis is incorrect. Please create an issue if this occurs.
-
-## How to run
-
-Run the script with administrative privileges to access machine settings. For the user settings it is better to execute them with a normal user account. Ideally, the user account is used for daily work.
-
-Download _HardeningKitty_ and copy it to the target system (script and lists). Additionally, [AccessChk](https://docs.microsoft.com/en-us/sysinternals/downloads/accesschk) (tested with version 1.6.2) must be available on the target system. The path of the variable _$BinaryAccesschk_ must be modified accordingly. After that HardeningKitty can be imported and executed:
-
-```powershell
-PS C:\> Import-Module Invoke-HardeningKitty.ps1
-PS C:\> Invoke-HardeningKitty -EmojiSupport
-
-
-         =^._.^=
-        _(      )/  HardeningKitty
-
-
-[*] 5/28/2020 4:39:16 PM - Starting HardeningKitty
-
-
-[*] 5/28/2020 4:39:16 PM - Getting machine information
-[*] Hostname: w10
-[*] Domain: WORKGROUP
-
-...
-
-[*] 5/28/2020 4:39:21 PM - Starting Category Account Policies
-[😺] ID 1100, Account lockout duration, Result=30, Severity=Passed
-[😺] ID 1101, Account lockout threshold, Result=5, Severity=Passed
-[😺] ID 1102, Reset account lockout counter, Result=30, Severity=Passed
-
-...
-
-[*] 5/28/2020 4:39:23 PM - Starting Category Advanced Audit Policy Configuration
-[😼] ID 1513, Kernel Object, Result=, Recommended=Success and Failure, Severity=Low
-
-...
-
-[*] 5/28/2020 4:39:24 PM - Starting Category System
-[😿] ID 1614, Device Guard: Virtualization Based Security Status, Result=Not available, Recommended=2, Severity=Medium
-
-...
-
-[*] 5/28/2020 4:39:25 PM - Starting Category Windows Components
-[🙀] ID 1708, BitLocker Drive Encryption: Volume status, Result=FullyDecrypted, Recommended=FullyEncrypted, Severity=High
-
-...
-
-[*] 5/28/2020 4:39:34 PM - HardeningKitty is done
-```
-
-## HardeningKitty Score
-
-Each Passed finding gives 4 points, a Low finding gives 2 points, a Medium finding gives 1 point and a High Finding gives 0 points.
-
-The formula for the HardeningKitty Score is _(Points achieved / Maximum points) * 5 + 1_.
-
-#### Rating
-
-| Score | Rating Casual | Rating Professional |
-| :---- | :------------ | :------------------ |
-| 6 | 😹 Excellent | Excellent |
-| 5 | 😺 Well done | Good |
-| 4 | 😼 Sufficient | Sufficient |
-| 3 | 😿 You should do better | Insufficient |
-| 2 | 🙀 Weak | Insufficient |
-| 1 | 😾 Bogus | Insufficient |
-
-## Last Update
-
-HardeningKitty can be used to audit systems against the following baselines / benchmarks:
-
-| Name | System Version    | Version  |
-| :--- | :---------------- | :------  |
-| 0x6d69636b (Machine) | 2009 | |
-| 0x6d69636b (User) | 2009 | |
-| CIS Microsoft Windows 10 Enterprise (Machine) | 2004 | 1.9.1 |
-| CIS Microsoft Windows 10 Enterprise (User) | 2004 | 1.9.1 |
-| CIS Microsoft Windows Server 2019 (Machine) | 1809 | 1.1.0 |
-| CIS Microsoft Windows Server 2019 (User) | 1809 | 1.1.0 |
-| Microsoft Security baseline for Microsoft Edge | 87 | Final |
-| Microsoft Security baseline for Windows 10 version 2004 | 2004 | Final |
-| Microsoft Security baseline for Windows 10 version 2009 | 2009 | Final |
-| Microsoft Security baseline for Windows Server version 2004 (DC) | 2004 | Final |
-| Microsoft Security baseline for Windows Server version 2004 (Member) | 2004 | Final |
-| Microsoft Security baseline for Windows Server 10 version 2009 (DC) | 2009 | Final |
-| Microsoft Security baseline for Windows Server 10 version 2009 (Member) | 2009 | Final |
-| Microsoft Security baseline for Office 365 ProPlus (Machine) | Sept 2019 | Final |
-| Microsoft Security baseline for Office 365 ProPlus (User) | Sept 2019 | Final |
-=======
-# HardeningKitty
-
-This is the stable version of Hardening Kitty from the [Windows Hardening Project by Michael Schneider](https://github.com/0x6d69636b/windows_hardening).
-
-_HardeningKitty_ supports hardening of a Windows system. The configuration of the system is retrieved and assessed using a finding list. In addition, the system can be hardened according to predefined values. _HardeningKitty_ reads settings from the registry and uses other modules to read configurations outside the registry.
-
-**Attention**: HardeningKitty has a dependency for the tool AccessChk by Mark Russinovich. This must be present on the computer and defined in the script accordingly.
-
-The script was developed for English systems. It is possible that in other languages the analysis is incorrect. Please create an issue if this occurs.
-
-## How to run
-
-Run the script with administrative privileges to access machine settings. For the user settings it is better to execute them with a normal user account. Ideally, the user account is used for daily work.
-
-Download _HardeningKitty_ and copy it to the target system (script and lists). Additionally, [AccessChk](https://docs.microsoft.com/en-us/sysinternals/downloads/accesschk) (tested with version 1.6.2) must be available on the target system. The path of the variable _$BinaryAccesschk_ must be modified accordingly. After that HardeningKitty can be imported and executed:
-
-```powershell
-PS C:\> Import-Module Invoke-HardeningKitty.ps1
-PS C:\> Invoke-HardeningKitty -EmojiSupport
-
-
-         =^._.^=
-        _(      )/  HardeningKitty
-
-
-[*] 5/28/2020 4:39:16 PM - Starting HardeningKitty
-
-
-[*] 5/28/2020 4:39:16 PM - Getting machine information
-[*] Hostname: w10
-[*] Domain: WORKGROUP
-
-...
-
-[*] 5/28/2020 4:39:21 PM - Starting Category Account Policies
-[😺] ID 1100, Account lockout duration, Result=30, Severity=Passed
-[😺] ID 1101, Account lockout threshold, Result=5, Severity=Passed
-[😺] ID 1102, Reset account lockout counter, Result=30, Severity=Passed
-
-...
-
-[*] 5/28/2020 4:39:23 PM - Starting Category Advanced Audit Policy Configuration
-[😼] ID 1513, Kernel Object, Result=, Recommended=Success and Failure, Severity=Low
-
-...
-
-[*] 5/28/2020 4:39:24 PM - Starting Category System
-[😿] ID 1614, Device Guard: Virtualization Based Security Status, Result=Not available, Recommended=2, Severity=Medium
-
-...
-
-[*] 5/28/2020 4:39:25 PM - Starting Category Windows Components
-[🙀] ID 1708, BitLocker Drive Encryption: Volume status, Result=FullyDecrypted, Recommended=FullyEncrypted, Severity=High
-
-...
-
-[*] 5/28/2020 4:39:34 PM - HardeningKitty is done
-```
-
-## Last Update
-
-The lists were last updated/checked against the following Microsoft Security Baseline or other frameworks:
-
-* Hardening list Windows 10
-	- Security baseline for Windows 10 and Windows Server, version 2004
-	- Security baseline for Office 365 ProPlus, version 1908
-* finding\_list\_0x6d69636b\_machine and finding\_list\_0x6d69636b\_user
-	- Security baseline for Windows 10 and Windows Server, version 2004
-	- Security baseline for Office 365 ProPlus, version 1908
-	- 0x6d69636b own knowledge 
-* finding\_list\_msft\_security\_baseline\_edge\_machine
-	- Security baseline for Microsoft Edge, version 86
-* finding\_list\_msft\_security\_baseline\_windows\_10\_machine
-	- Security baseline for Windows 10 and Windows Server, version 2004
-* finding\_list\_msft\_security\_baseline\_windows\_server\_dc\_machine
-	- Security baseline for Windows 10 and Windows Server, version 2004
-* finding\_list\_msft\_security\_baseline\_windows\_server\_member\_machine
-	- Security baseline for Windows 10 and Windows Server, version 2004
->>>>>>> 02f073ad
+# HardeningKitty
+
+This is the stable version of Hardening Kitty from the [Windows Hardening Project by Michael Schneider](https://github.com/0x6d69636b/windows_hardening).
+
+_HardeningKitty_ supports hardening of a Windows system. The configuration of the system is retrieved and assessed using a finding list. In addition, the system can be hardened according to predefined values. _HardeningKitty_ reads settings from the registry and uses other modules to read configurations outside the registry.
+
+**Attention**: HardeningKitty has a dependency for the tool AccessChk by Mark Russinovich. This must be present on the computer and defined in the script accordingly.
+
+The script was developed for English systems. It is possible that in other languages the analysis is incorrect. Please create an issue if this occurs.
+
+## How to run
+
+Run the script with administrative privileges to access machine settings. For the user settings it is better to execute them with a normal user account. Ideally, the user account is used for daily work.
+
+Download _HardeningKitty_ and copy it to the target system (script and lists). Additionally, [AccessChk](https://docs.microsoft.com/en-us/sysinternals/downloads/accesschk) (tested with version 1.6.2) must be available on the target system. The path of the variable _$BinaryAccesschk_ must be modified accordingly. After that HardeningKitty can be imported and executed:
+
+```powershell
+PS C:\> Import-Module Invoke-HardeningKitty.ps1
+PS C:\> Invoke-HardeningKitty -EmojiSupport
+
+
+         =^._.^=
+        _(      )/  HardeningKitty
+
+
+[*] 5/28/2020 4:39:16 PM - Starting HardeningKitty
+
+
+[*] 5/28/2020 4:39:16 PM - Getting machine information
+[*] Hostname: w10
+[*] Domain: WORKGROUP
+
+...
+
+[*] 5/28/2020 4:39:21 PM - Starting Category Account Policies
+[😺] ID 1100, Account lockout duration, Result=30, Severity=Passed
+[😺] ID 1101, Account lockout threshold, Result=5, Severity=Passed
+[😺] ID 1102, Reset account lockout counter, Result=30, Severity=Passed
+
+...
+
+[*] 5/28/2020 4:39:23 PM - Starting Category Advanced Audit Policy Configuration
+[😼] ID 1513, Kernel Object, Result=, Recommended=Success and Failure, Severity=Low
+
+...
+
+[*] 5/28/2020 4:39:24 PM - Starting Category System
+[😿] ID 1614, Device Guard: Virtualization Based Security Status, Result=Not available, Recommended=2, Severity=Medium
+
+...
+
+[*] 5/28/2020 4:39:25 PM - Starting Category Windows Components
+[🙀] ID 1708, BitLocker Drive Encryption: Volume status, Result=FullyDecrypted, Recommended=FullyEncrypted, Severity=High
+
+...
+
+[*] 5/28/2020 4:39:34 PM - HardeningKitty is done
+```
+
+## Last Update
+
+The lists were last updated/checked against the following Microsoft Security Baseline or other frameworks:
+
+* Hardening list Windows 10
+	- Security baseline for Windows 10 and Windows Server, version 2004
+	- Security baseline for Office 365 ProPlus, version 1908
+* finding\_list\_0x6d69636b\_machine and finding\_list\_0x6d69636b\_user
+	- Security baseline for Windows 10 and Windows Server, version 2004
+	- Security baseline for Office 365 ProPlus, version 1908
+	- 0x6d69636b own knowledge 
+* finding\_list\_msft\_security\_baseline\_edge\_machine
+	- Security baseline for Microsoft Edge, version 86
+* finding\_list\_msft\_security\_baseline\_windows\_10\_machine
+	- Security baseline for Windows 10 and Windows Server, version 2004
+* finding\_list\_msft\_security\_baseline\_windows\_server\_dc\_machine
+	- Security baseline for Windows 10 and Windows Server, version 2004
+* finding\_list\_msft\_security\_baseline\_windows\_server\_member\_machine
+	- Security baseline for Windows 10 and Windows Server, version 2004